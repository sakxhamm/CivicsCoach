// backend/src/controllers/debateController.js
const { buildChainMessages } = require('../prompts/chainOfThoughtPrompt');
<<<<<<< HEAD
const { ZeroShotPromptEngine } = require('../prompts/zeroShotPrompt');
const { callGemini } = require('../services/geminiService');
const { safeParseJSONMaybe, validateDebateSchema } = require('../utils/jsonValidator');

// Initialize zero-shot prompt engine
const zeroShotPromptEngine = new ZeroShotPromptEngine();
=======
const { DynamicPromptEngine } = require('../prompts/dynamicPrompt');
const { callGemini } = require('../services/geminiService');
const { safeParseJSONMaybe, validateDebateSchema } = require('../utils/jsonValidator');

// Initialize dynamic prompt engine
const dynamicPromptEngine = new DynamicPromptEngine();
>>>>>>> faf51d2f

// Load corpus data for retrieval
const corpus = require('../../data/corpus_chunks.json');

// Simple similarity-based retrieval (for demo purposes)
function retrieveChunks(query, topK = 4) {
  // Simple keyword matching for demo
  const queryLower = query.toLowerCase();
  const scoredChunks = corpus.map(chunk => {
    const textLower = chunk.text.toLowerCase();
    let score = 0;
    
    // Simple keyword scoring
    const keywords = queryLower.split(' ');
    keywords.forEach(keyword => {
      if (textLower.includes(keyword)) score += 1;
    });
    
    return { ...chunk, score };
  });
  
  // Sort by score and return top K
  return scoredChunks
    .sort((a, b) => b.score - a.score)
    .slice(0, topK)
    .map(chunk => ({ 
      id: chunk.id, 
      text: chunk.text, 
      metadata: chunk.metadata 
    }));
}

async function generate(req, res) {
  try {
    const { 
      query, 
      topK = 4, 
      metric = 'cosine', 
      proficiency = 'intermediate', 
      temperature = 0.2, 
      top_p = 1.0, 
      useCoT = true,
      useZeroShot = false,
      taskType = 'debate'
    } = req.body;

    if (!query) {
      return res.status(400).json({ 
        ok: false, 
        error: 'Query is required' 
      });
    }

    // 1) RETRIEVE relevant chunks
    const retrievedChunks = retrieveChunks(query, topK);

<<<<<<< HEAD
    // 2) Build messages based on prompting strategy
    let messages;
    let promptMetadata = {};
    
    if (useZeroShot) {
      // Use zero-shot prompting
      const zeroShotPrompt = zeroShotPromptEngine.generateZeroShotPrompt(
        taskType,
        query,
        proficiency,
        retrievedChunks,
        { additionalContext: req.body.additionalContext }
      );
      messages = zeroShotPrompt.messages;
      promptMetadata = {
        promptingStrategy: 'zero-shot',
        taskType: zeroShotPrompt.metadata.taskType,
        taskDescription: zeroShotPrompt.metadata.taskDescription,
        outputFormat: zeroShotPrompt.metadata.outputFormat,
        constraints: zeroShotPrompt.metadata.constraints,
        zeroShotFeatures: zeroShotPrompt.metadata.zeroShotFeatures
      };
    } else {
      // Use traditional chain-of-thought prompting
=======
    // 2) Build messages with dynamic prompting
    let messages;
    let dynamicMetadata = {};
    
    if (req.body.useDynamicPrompting !== false) {
      // Use dynamic prompting
      const dynamicPrompt = dynamicPromptEngine.generateDynamicPrompt(
        query, 
        proficiency, 
        retrievedChunks,
        { previousResponses: req.body.previousResponses || [] }
      );
      messages = dynamicPrompt.messages;
      dynamicMetadata = dynamicPrompt.metadata;
    } else {
      // Fallback to original chain-of-thought prompt
>>>>>>> faf51d2f
      messages = buildChainMessages({ 
        audience: proficiency, 
        topic: query, 
        retrievedChunks, 
        minCitations: 2, 
        proficiency, 
        examples: true 
      });
<<<<<<< HEAD
      promptMetadata = {
        promptingStrategy: 'chain-of-thought',
        examples: true,
        reasoning: useCoT ? 'enabled' : 'disabled'
      };
=======
>>>>>>> faf51d2f
    }

    if (!useCoT) {
      messages[0].content = messages[0].content.replace(
        'You MAY use internal step-by-step reasoning to improve accuracy, BUT DO NOT reveal the chain-of-thought.',
        'Do NOT use internal step-by-step reasoning. Answer directly.'
      );
    }

    // 3) Call Gemini API
    const llmResp = await callGemini({ 
      messages, 
      temperature, 
      top_p 
    });

    // 4) Parse & validate JSON
    const parsed = safeParseJSONMaybe(llmResp.text);
    if (!parsed.ok) {
      return res.status(500).json({ 
        ok: false, 
        error: 'Could not parse model output', 
        details: parsed.error, 
        raw: llmResp.text 
      });
    }

    const valid = validateDebateSchema(parsed.data);
    if (!valid.ok) {
      return res.status(500).json({ 
        ok: false, 
        error: 'Schema validation failed', 
        details: valid.error, 
        parsed: parsed.data 
      });
    }

    // 5) Return structured response with metadata
    res.json({ 
      ok: true, 
      data: parsed.data, 
      metadata: {
        retrievedChunks: retrievedChunks.length,
        useCoT,
        temperature,
        top_p,
        tokens: llmResp.usage || { input: 0, output: 0 },
<<<<<<< HEAD
        ...promptMetadata
=======
        dynamicPrompting: req.body.useDynamicPrompting !== false,
        dynamicMetadata: dynamicMetadata
>>>>>>> faf51d2f
      },
      raw: llmResp.raw 
    });
  } catch (err) {
    console.error('Debate generation error:', err);
    
    // Handle rate limit specifically
    if (err.message.includes('Rate limit exceeded')) {
      // Return a demo response for rate limited cases
      const mockData = {
        stance: "This is a demo response. The actual AI service is currently rate limited. Please try again later or contact support for API access.",
        counterStance: "In a real implementation, this would contain the opposing viewpoint generated by the AI model using Chain of Thought reasoning.",
        citations: [
          {
            id: "demo",
            source: "Demo Mode",
            snippet: "This is a placeholder citation. Real citations would be retrieved from the constitutional corpus."
          }
        ],
        quiz: [
          {
            q: "This is a demo quiz question. Real questions would be generated by the AI model.",
            options: ["Option A", "Option B", "Option C", "Option D"],
            answerIndex: 0
          }
        ]
      };
      
      return res.json({ 
        ok: true, 
        data: mockData, 
        metadata: {
          retrievedChunks: 0,
          useCoT: req.body.useCoT || true,
          temperature: req.body.temperature || 0.2,
          top_p: req.body.top_p || 1.0,
          tokens: { input: 100, output: 200, total: 300 },
          demo: true
        },
        raw: { demo: true, message: "Rate limited - using demo response" }
      });
    }
    
    res.status(500).json({ 
      ok: false, 
      error: err.message 
    });
  }
}

module.exports = { generate };<|MERGE_RESOLUTION|>--- conflicted
+++ resolved
@@ -1,20 +1,19 @@
 // backend/src/controllers/debateController.js
 const { buildChainMessages } = require('../prompts/chainOfThoughtPrompt');
-<<<<<<< HEAD
+
 const { ZeroShotPromptEngine } = require('../prompts/zeroShotPrompt');
 const { callGemini } = require('../services/geminiService');
 const { safeParseJSONMaybe, validateDebateSchema } = require('../utils/jsonValidator');
 
 // Initialize zero-shot prompt engine
 const zeroShotPromptEngine = new ZeroShotPromptEngine();
-=======
 const { DynamicPromptEngine } = require('../prompts/dynamicPrompt');
 const { callGemini } = require('../services/geminiService');
 const { safeParseJSONMaybe, validateDebateSchema } = require('../utils/jsonValidator');
 
 // Initialize dynamic prompt engine
 const dynamicPromptEngine = new DynamicPromptEngine();
->>>>>>> faf51d2f
+
 
 // Load corpus data for retrieval
 const corpus = require('../../data/corpus_chunks.json');
@@ -71,7 +70,7 @@
     // 1) RETRIEVE relevant chunks
     const retrievedChunks = retrieveChunks(query, topK);
 
-<<<<<<< HEAD
+
     // 2) Build messages based on prompting strategy
     let messages;
     let promptMetadata = {};
@@ -96,7 +95,7 @@
       };
     } else {
       // Use traditional chain-of-thought prompting
-=======
+
     // 2) Build messages with dynamic prompting
     let messages;
     let dynamicMetadata = {};
@@ -113,7 +112,7 @@
       dynamicMetadata = dynamicPrompt.metadata;
     } else {
       // Fallback to original chain-of-thought prompt
->>>>>>> faf51d2f
+
       messages = buildChainMessages({ 
         audience: proficiency, 
         topic: query, 
@@ -122,14 +121,13 @@
         proficiency, 
         examples: true 
       });
-<<<<<<< HEAD
+
       promptMetadata = {
         promptingStrategy: 'chain-of-thought',
         examples: true,
         reasoning: useCoT ? 'enabled' : 'disabled'
       };
-=======
->>>>>>> faf51d2f
+
     }
 
     if (!useCoT) {
@@ -177,12 +175,11 @@
         temperature,
         top_p,
         tokens: llmResp.usage || { input: 0, output: 0 },
-<<<<<<< HEAD
+
         ...promptMetadata
-=======
         dynamicPrompting: req.body.useDynamicPrompting !== false,
         dynamicMetadata: dynamicMetadata
->>>>>>> faf51d2f
+
       },
       raw: llmResp.raw 
     });
