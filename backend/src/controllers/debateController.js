--- conflicted
+++ resolved
@@ -3,12 +3,10 @@
 const { retrieveChunks } = require('../services/similarityService');
 const { buildChainMessages } = require('../prompts/chainOfThoughtPrompt');
 const { ZeroShotPromptEngine } = require('../prompts/zeroShotPrompt');
-<<<<<<< HEAD
 const { callGemini, getOptimalTopP } = require('../services/geminiService');
-=======
 
 const { callGemini, getOptimalTopK } = require('../services/geminiService');
->>>>>>> 7dddb725
+
 const { safeParseJSONMaybe, validateDebateSchema } = require('../utils/jsonValidator');
 
 // Initialize zero-shot prompt engine
@@ -26,13 +24,12 @@
 // Load corpus data for retrieval
 const corpus = require('../../data/corpus_chunks.json');
 
-<<<<<<< HEAD
+
 // Enhanced retrieval function with Top P optimization
 function retrieveChunks(query, topK = 4, context = 'constitutionalEducation', taskType = 'debate', proficiency = 'intermediate') {
   console.log(`🔍 Retrieval Configuration:`);
   console.log(`  Query: "${query.substring(0, 50)}${query.length > 50 ? '...' : ''}"`);
   console.log(`  Top K: ${topK}`);
-=======
 // Enhanced retrieval function with Top K optimization
 function retrieveChunks(query, topK = 4, context = 'constitutionalEducation', taskType = 'debate', proficiency = 'intermediate') {
   // Get optimal Top K if not explicitly provided
@@ -42,7 +39,7 @@
   console.log(`  Query: "${query.substring(0, 50)}${query.length > 50 ? '...' : ''}"`);
   console.log(`  Requested Top K: ${topK}`);
   console.log(`  Optimal Top K: ${optimalTopK}`);
->>>>>>> 7dddb725
+
   console.log(`  Context: ${context}`);
   console.log(`  Task Type: ${taskType}`);
   console.log(`  Proficiency: ${proficiency}`);
@@ -91,13 +88,12 @@
       topK = null, // Use null to trigger optimal Top K calculation
       metric = 'cosine', 
       proficiency = 'intermediate', 
-<<<<<<< HEAD
+
       temperature = 0.2, 
       top_p = null, // Use null to trigger optimal Top P calculation
-=======
       temperature = null, 
       top_p = 1.0, 
->>>>>>> 7dddb725
+
       useCoT = true,
       useZeroShot = false,
       taskType = 'debate',
@@ -138,8 +134,7 @@
         constraints: zeroShotPrompt.metadata.constraints,
         zeroShotFeatures: zeroShotPrompt.metadata.zeroShotFeatures
       };
-<<<<<<< HEAD
-=======
+
 
     } else if (req.body.useDynamicPrompting !== false) {
       // Use dynamic prompting
@@ -155,7 +150,7 @@
         ...dynamicPrompt.metadata
       };
 
->>>>>>> 7dddb725
+
     } else {
       // Use traditional chain-of-thought prompting
       messages = buildChainMessages({ 
@@ -181,13 +176,13 @@
       );
     }
 
-<<<<<<< HEAD
+
     // 3) Call Gemini API with Top P optimization
-=======
+
     // 3) Call Gemini API with Top K optimization
 
     // 3) Call Gemini API with optimized temperature
->>>>>>> 7dddb725
+
     const llmResp = await callGemini({ 
       messages, 
       temperature, 
@@ -196,12 +191,11 @@
       taskType,
       query,
       proficiency,
-<<<<<<< HEAD
+
       customTopP: top_p
-=======
+
       customTopK: topK
       proficiency
->>>>>>> 7dddb725
     });
 
     // 4) Parse & validate JSON
@@ -344,10 +338,6 @@
       });
     }
 
-<<<<<<< HEAD
-=======
-
->>>>>>> 7dddb725
     // 5) Return structured response with enhanced metadata
     res.json({ 
       ok: true, 
@@ -358,18 +348,18 @@
         temperature,
         top_p: llmResp.topP,
         tokens: llmResp.usage || { input: 0, output: 0 },
-<<<<<<< HEAD
+
         topP: llmResp.topP,
         context: llmResp.context,
         taskType: llmResp.taskType,
         queryComplexity: llmResp.queryComplexity,
         hasCreativeElements: llmResp.hasCreativeElements,
-=======
+
         topK: llmResp.topK,
         context: llmResp.context,
         taskType: llmResp.taskType,
         queryComplexity: llmResp.queryComplexity,
->>>>>>> 7dddb725
+
         proficiency: llmResp.proficiency,
         retrievalScores: retrievedChunks.map(chunk => ({
           id: chunk.id,
@@ -411,7 +401,7 @@
           retrievedChunks: 0,
           useCoT: false,
           temperature: 0.2,
-<<<<<<< HEAD
+
           top_p: 0.85,
           tokens: { input: 0, output: 0 },
           topP: 0.85,
@@ -419,14 +409,14 @@
           taskType: 'debate',
           queryComplexity: 'moderate',
           hasCreativeElements: false,
-=======
+
           top_p: 1.0,
           tokens: { input: 0, output: 0 },
           topK: 4,
           context: 'constitutionalEducation',
           taskType: 'debate',
           queryComplexity: 'moderate',
->>>>>>> 7dddb725
+
           proficiency: 'intermediate',
           retrievalScores: [],
           promptingStrategy: 'demo',
@@ -471,8 +461,7 @@
         error: err.message 
       });
     }
-<<<<<<< HEAD
-=======
+
 
     // 5) Return successful response
     return res.json({
@@ -500,7 +489,7 @@
       ok: false,
       error: error.message || 'Internal server error'
     });
->>>>>>> 7dddb725
+
   }
 }
 
